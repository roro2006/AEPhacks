--- conflicted
+++ resolved
@@ -406,11 +406,7 @@
 
         # Color scheme based on outage stress levels
         stress_colors = {
-<<<<<<< HEAD
-            'outaged': 'rgba(256, 256, 256, 0.3)',     # Gray/translucent for outaged
-=======
             'outaged': 'rgba(256, 256, 256, 0.75)',     # Gray/translucent for outaged
->>>>>>> 18331c01
             'overloaded': 'rgba(255, 0, 60, 0.6)',     # Bright red for overloaded
             'high_stress': 'rgba(255, 120, 0, 0.5)',   # Orange for high stress
             'affected': 'rgba(255, 204, 0, 0.4)',      # Yellow for affected
