import { useState, useEffect } from "react";
import "./App.css";
import {
  Activity,
  Loader2,
  Map,
  Table,
  Filter,
  X,
  BarChart3,
  MessageCircle,
} from "lucide-react";
import {
  fetchLineRatings,
  type WeatherParams,
  type RatingResponse,
  type OutageSimulationResult,
} from "./services/api";
import WeatherControls from "./components/WeatherControls-simple";
import AlertDashboard from "./components/AlertDashboard-simple";
import Chatbot from "./components/Chatbot";
import NetworkMap from "./components/NetworkMap";
import OutageAnalysis from "./components/OutageAnalysis";
import WeatherAnalysis from "./components/WeatherAnalysis";
import LoadScalingAnalysis from "./components/LoadScalingAnalysis";

type ViewTab = "map" | "table" | "analysis" | "chat";
type FilterType =
  | "all"
  | "critical"
  | "high"
  | "caution"
  | "normal"
  | "az"
  | "za";

function App() {
  const [activeTab, setActiveTab] = useState<ViewTab>("map");
  const [filter, setFilter] = useState<FilterType>("all");
  const [selectedLine, setSelectedLine] = useState<string | null>(null);
<<<<<<< HEAD
  const [analysisSubTab, setAnalysisSubTab] = useState<"weather" | "outage">(
    "weather"
  );
=======
  const [analysisSubTab, setAnalysisSubTab] = useState<'weather' | 'outage' | 'loading'>('weather');
>>>>>>> 18331c01
  const [weather, setWeather] = useState<WeatherParams>({
    ambient_temp: 25,
    wind_speed: 2.0,
    wind_angle: 90,
    sun_time: 12,
    date: "12 Jun",
    elevation: 1000,
    latitude: 27,
    emissivity: 0.8,
    absorptivity: 0.8,
    direction: "EastWest",
    atmosphere: "Clear",
  });

  const [ratings, setRatings] = useState<RatingResponse | null>(null);
  const [loading, setLoading] = useState(false);
  const [error, setError] = useState<string | null>(null);
  const [outageResult, setOutageResult] =
    useState<OutageSimulationResult | null>(null);

  useEffect(() => {
    loadRatings();
  }, []);

  const loadRatings = async (weatherParams?: WeatherParams) => {
    const params = weatherParams || weather;
    setLoading(true);
    setError(null);

    try {
      const data = await fetchLineRatings(params);
      setRatings(data);
    } catch (err) {
      setError(
        err instanceof Error
          ? err.message
          : "Failed to load ratings. Make sure backend is running on http://localhost:5000"
      );
    } finally {
      setLoading(false);
    }
  };

  const handleWeatherChange = (newWeather: Partial<WeatherParams>) => {
    console.log("[App] Weather change requested:", newWeather);
    const updated = { ...weather, ...newWeather };
    console.log("[App] Updated weather params:", updated);
    setWeather(updated);
    loadRatings(updated);
  };

  return (
    <div className="app-container">
      {/* Full-screen background map */}
      <div className="map-background">
        <NetworkMap weather={weather} outageResult={outageResult} />
      </div>

      {/* Error notification */}
      {error && (
        <div className="error-notification">
          <strong>Error:</strong> {error}
        </div>
      )}

      {/* Floating sidebar overlay with tabs */}
      <aside className="sidebar-overlay">
        {/* Tab Navigation */}
        <div className="sidebar-tabs">
          <button
            className={`sidebar-tab ${activeTab === "map" ? "active" : ""}`}
            onClick={() => setActiveTab("map")}
          >
            <Map size={18} />
            Console
          </button>
          <button
            className={`sidebar-tab ${activeTab === "table" ? "active" : ""}`}
            onClick={() => setActiveTab("table")}
          >
            <Table size={18} />
            Data
          </button>
          <button
            className={`sidebar-tab ${
              activeTab === "analysis" ? "active" : ""
            }`}
            onClick={() => setActiveTab("analysis")}
          >
            <BarChart3 size={18} />
            Analysis
          </button>
          <button
            className={`sidebar-tab ${activeTab === "chat" ? "active" : ""}`}
            onClick={() => setActiveTab("chat")}
          >
            <MessageCircle size={18} />
            Chat
          </button>
        </div>

        {/* Tab Content */}
        {activeTab === "map" && (
          <>
            {/* <WeatherControls
              weather={weather}
              onChange={handleWeatherChange}
              loading={loading}
            /> */}
            <AlertDashboard ratings={ratings} loading={loading} />
          </>
        )}

        {activeTab === "table" && (
          <div className="data-table-view">
            <div
              style={{
                display: "flex",
                justifyContent: "space-between",
                alignItems: "center",
                marginBottom: "1rem",
              }}
            >
              <h2 style={{ fontSize: "1.25rem", margin: 0 }}>
                Transmission Lines
              </h2>

              {/* Filter Dropdown */}
              <div style={{ position: "relative" }}>
                <Filter
                  size={16}
                  style={{
                    position: "absolute",
                    left: "0.75rem",
                    top: "50%",
                    transform: "translateY(-50%)",
                    pointerEvents: "none",
                    color: "#9ca3af",
                  }}
                />
                <select
                  value={filter}
                  onChange={(e) => setFilter(e.target.value as FilterType)}
                  style={{
                    background: "rgba(255, 255, 255, 0.1)",
                    border: "1px solid rgba(255, 255, 255, 0.2)",
                    borderRadius: "8px",
                    padding: "0.5rem 2rem 0.5rem 2.5rem",
                    color: "#f5f5f7",
                    fontSize: "0.875rem",
                    fontWeight: 500,
                    cursor: "pointer",
                    appearance: "none",
                  }}
                >
                  <option value="all">All</option>
                  <option value="critical">Critical</option>
                  <option value="high">High</option>
                  <option value="caution">Caution</option>
                  <option value="normal">Normal</option>
                  <option value="az">A → Z</option>
                  <option value="za">Z → A</option>
                </select>
                <div
                  style={{
                    position: "absolute",
                    right: "0.75rem",
                    top: "50%",
                    transform: "translateY(-50%)",
                    pointerEvents: "none",
                    color: "#9ca3af",
                  }}
                >
                  ▼
                </div>
              </div>
            </div>

            {loading && (
              <div style={{ textAlign: "center", padding: "2rem" }}>
                <Loader2 size={32} className="spinner" />
                <p style={{ marginTop: "1rem", color: "#9ca3af" }}>
                  Calculating line ratings...
                </p>
              </div>
            )}

            {!loading &&
              ratings &&
              (() => {
                // Filter and sort lines
                let filteredLines = [...ratings.lines];

                switch (filter) {
                  case "critical":
                    filteredLines = filteredLines.filter(
                      (l) => l.loading_pct >= 100
                    );
                    break;
                  case "high":
                    filteredLines = filteredLines.filter(
                      (l) => l.loading_pct >= 90 && l.loading_pct < 100
                    );
                    break;
                  case "caution":
                    filteredLines = filteredLines.filter(
                      (l) => l.loading_pct >= 60 && l.loading_pct < 90
                    );
                    break;
                  case "normal":
                    filteredLines = filteredLines.filter(
                      (l) => l.loading_pct < 60
                    );
                    break;
                  case "az":
                    filteredLines.sort((a, b) => a.name.localeCompare(b.name));
                    break;
                  case "za":
                    filteredLines.sort((a, b) => b.name.localeCompare(a.name));
                    break;
                  default:
                    // Sort by loading (highest first) by default
                    filteredLines.sort((a, b) => b.loading_pct - a.loading_pct);
                }

                return (
                  <div
                    style={{
                      maxHeight: "calc(100vh - 280px)",
                      overflowY: "auto",
                    }}
                  >
                    {filteredLines.length === 0 ? (
                      <div
                        style={{
                          textAlign: "center",
                          padding: "2rem",
                          color: "#9ca3af",
                        }}
                      >
                        No lines match this filter
                      </div>
                    ) : (
                      filteredLines.map((line) => (
                        <div
                          key={line.name}
                          onClick={() => setSelectedLine(line.name)}
                          style={{
                            background: "rgba(255, 255, 255, 0.05)",
                            padding: "1rem",
                            borderRadius: "8px",
                            marginBottom: "0.75rem",
                            border: "1px solid rgba(255, 255, 255, 0.1)",
                            cursor: "pointer",
                            transition: "all 0.2s",
                          }}
                          onMouseEnter={(e) => {
                            e.currentTarget.style.background =
                              "rgba(255, 255, 255, 0.08)";
                            e.currentTarget.style.borderColor =
                              "rgba(255, 255, 255, 0.2)";
                          }}
                          onMouseLeave={(e) => {
                            e.currentTarget.style.background =
                              "rgba(255, 255, 255, 0.05)";
                            e.currentTarget.style.borderColor =
                              "rgba(255, 255, 255, 0.1)";
                          }}
                        >
                          <div
                            style={{ fontWeight: 600, marginBottom: "0.5rem" }}
                          >
                            {line.name}
                          </div>
                          <div
                            style={{
                              fontSize: "0.875rem",
                              color: "#9ca3af",
                              marginBottom: "0.5rem",
                            }}
                          >
                            {line.branch_name}
                          </div>
                          <div
                            style={{
                              display: "grid",
                              gridTemplateColumns: "1fr 1fr",
                              gap: "0.5rem",
                            }}
                          >
                            <div>
                              <span
                                style={{
                                  color: "#9ca3af",
                                  fontSize: "0.75rem",
                                }}
                              >
                                Loading:
                              </span>{" "}
                              <span
                                style={{
                                  fontWeight: 700,
                                  color:
                                    line.loading_pct >= 100
                                      ? "#ef4444"
                                      : line.loading_pct >= 90
                                      ? "#f97316"
                                      : line.loading_pct >= 60
                                      ? "#eab308"
                                      : "#10b981",
                                }}
                              >
                                {line.loading_pct.toFixed(1)}%
                              </span>
                            </div>
                            <div>
                              <span
                                style={{
                                  color: "#9ca3af",
                                  fontSize: "0.75rem",
                                }}
                              >
                                Flow:
                              </span>{" "}
                              {line.flow_mva.toFixed(1)} MVA
                            </div>
                          </div>
                        </div>
                      ))
                    )}
                  </div>
                );
              })()}
          </div>
        )}

        {activeTab === "analysis" && (
          <div className="data-table-view" style={{ padding: 0 }}>
            {/* Analysis Sub-tabs */}
            <div
              style={{
                display: "flex",
                gap: "0.5rem",
                padding: "1rem 1rem 0 1rem",
                borderBottom: "1px solid rgba(255, 255, 255, 0.1)",
                marginBottom: "1rem",
              }}
            >
              <button
                onClick={() => setAnalysisSubTab("weather")}
                style={{
                  padding: "0.5rem 1rem",
                  background:
                    analysisSubTab === "weather"
                      ? "rgba(59, 130, 246, 0.2)"
                      : "transparent",
                  border:
                    analysisSubTab === "weather"
                      ? "1px solid rgba(59, 130, 246, 0.4)"
                      : "1px solid rgba(255, 255, 255, 0.1)",
                  borderRadius: "6px",
                  color: analysisSubTab === "weather" ? "#60a5fa" : "#9ca3af",
                  fontSize: "0.875rem",
                  fontWeight: 600,
                  cursor: "pointer",
                  transition: "all 0.2s",
                }}
              >
                Weather Analysis
              </button>
              <button
                onClick={() => setAnalysisSubTab("outage")}
                style={{
                  padding: "0.5rem 1rem",
                  background:
                    analysisSubTab === "outage"
                      ? "rgba(59, 130, 246, 0.2)"
                      : "transparent",
                  border:
                    analysisSubTab === "outage"
                      ? "1px solid rgba(59, 130, 246, 0.4)"
                      : "1px solid rgba(255, 255, 255, 0.1)",
                  borderRadius: "6px",
                  color: analysisSubTab === "outage" ? "#60a5fa" : "#9ca3af",
                  fontSize: "0.875rem",
                  fontWeight: 600,
                  cursor: "pointer",
                  transition: "all 0.2s",
                }}
              >
                Outage Simulation
              </button>
              <button
                onClick={() => setAnalysisSubTab('loading')}
                style={{
                  padding: '0.5rem 1rem',
                  background: analysisSubTab === 'loading' ? 'rgba(59, 130, 246, 0.2)' : 'transparent',
                  border: analysisSubTab === 'loading' ? '1px solid rgba(59, 130, 246, 0.4)' : '1px solid rgba(255, 255, 255, 0.1)',
                  borderRadius: '6px',
                  color: analysisSubTab === 'loading' ? '#60a5fa' : '#9ca3af',
                  fontSize: '0.875rem',
                  fontWeight: 600,
                  cursor: 'pointer',
                  transition: 'all 0.2s'
                }}
              >
                Daily Load Scaling
              </button>
            </div>

            {/* Sub-tab Content */}
            <div
              style={{
                padding: "0 1rem 1rem 1rem",
                height: "calc(100% - 60px)",
                overflowY: "auto",
              }}
            >
              {analysisSubTab === "weather" && (
                <WeatherAnalysis
                  weather={weather}
                  ratings={ratings}
                  onWeatherChange={handleWeatherChange}
                  loading={loading}
                />
              )}
              {analysisSubTab === "outage" && (
                <OutageAnalysis onOutageComplete={setOutageResult} />
              )}
              {analysisSubTab === 'loading' && (
                <LoadScalingAnalysis />
              )}
            </div>
          </div>
        )}

        {activeTab === "chat" && (
          <div className="chat-tab-container">
            <Chatbot weather={weather} inSidebar={true} />
          </div>
        )}
      </aside>

      {/* Line Detail Pane */}
      {selectedLine && ratings && (
        <div
          className="line-detail-overlay"
          onClick={() => setSelectedLine(null)}
        >
          <div
            className="line-detail-pane"
            onClick={(e) => e.stopPropagation()}
          >
            {(() => {
              const lineData = ratings.lines.find(
                (l) => l.name === selectedLine
              );
              if (!lineData) return null;

              return (
                <>
                  <div className="line-detail-header">
                    <div>
                      <h2
                        style={{
                          fontSize: "1.5rem",
                          margin: 0,
                          marginBottom: "0.5rem",
                        }}
                      >
                        {lineData.name}
                      </h2>
                      <p
                        style={{
                          margin: 0,
                          color: "#9ca3af",
                          fontSize: "0.875rem",
                        }}
                      >
                        {lineData.branch_name}
                      </p>
                    </div>
                    <button
                      onClick={() => setSelectedLine(null)}
                      style={{
                        background: "rgba(255, 255, 255, 0.1)",
                        border: "1px solid rgba(255, 255, 255, 0.2)",
                        borderRadius: "8px",
                        width: "36px",
                        height: "36px",
                        cursor: "pointer",
                        display: "flex",
                        alignItems: "center",
                        justifyContent: "center",
                        color: "#f5f5f7",
                      }}
                    >
                      <X size={20} />
                    </button>
                  </div>

                  <div className="line-detail-content">
                    {/* Status Badge */}
                    <div
                      style={{
                        padding: "1rem",
                        background:
                          lineData.loading_pct >= 100
                            ? "rgba(239, 68, 68, 0.1)"
                            : lineData.loading_pct >= 90
                            ? "rgba(249, 115, 22, 0.1)"
                            : lineData.loading_pct >= 60
                            ? "rgba(234, 179, 8, 0.1)"
                            : "rgba(16, 185, 129, 0.1)",
                        borderRadius: "12px",
                        border: `2px solid ${
                          lineData.loading_pct >= 100
                            ? "#ef4444"
                            : lineData.loading_pct >= 90
                            ? "#f97316"
                            : lineData.loading_pct >= 60
                            ? "#eab308"
                            : "#10b981"
                        }`,
                        marginBottom: "1.5rem",
                      }}
                    >
                      <div
                        style={{
                          fontSize: "0.75rem",
                          textTransform: "uppercase",
                          fontWeight: 600,
                          marginBottom: "0.5rem",
                          color: "#9ca3af",
                        }}
                      >
                        Status
                      </div>
                      <div
                        style={{
                          fontSize: "1.25rem",
                          fontWeight: 700,
                          color:
                            lineData.loading_pct >= 100
                              ? "#ef4444"
                              : lineData.loading_pct >= 90
                              ? "#f97316"
                              : lineData.loading_pct >= 60
                              ? "#eab308"
                              : "#10b981",
                        }}
                      >
                        {lineData.stress_level.toUpperCase()}
                      </div>
                    </div>

                    {/* Key Metrics Grid */}
                    <div
                      style={{
                        display: "grid",
                        gridTemplateColumns: "1fr 1fr",
                        gap: "1rem",
                        marginBottom: "1.5rem",
                      }}
                    >
                      <div
                        style={{
                          background: "rgba(255, 255, 255, 0.05)",
                          padding: "1rem",
                          borderRadius: "10px",
                        }}
                      >
                        <div
                          style={{
                            fontSize: "0.75rem",
                            color: "#9ca3af",
                            marginBottom: "0.5rem",
                          }}
                        >
                          Loading
                        </div>
                        <div style={{ fontSize: "1.75rem", fontWeight: 700 }}>
                          {lineData.loading_pct.toFixed(1)}%
                        </div>
                      </div>
                      <div
                        style={{
                          background: "rgba(255, 255, 255, 0.05)",
                          padding: "1rem",
                          borderRadius: "10px",
                        }}
                      >
                        <div
                          style={{
                            fontSize: "0.75rem",
                            color: "#9ca3af",
                            marginBottom: "0.5rem",
                          }}
                        >
                          Rating
                        </div>
                        <div style={{ fontSize: "1.75rem", fontWeight: 700 }}>
                          {lineData.rating_mva.toFixed(1)}{" "}
                          <span style={{ fontSize: "1rem", color: "#9ca3af" }}>
                            MVA
                          </span>
                        </div>
                      </div>
                      <div
                        style={{
                          background: "rgba(255, 255, 255, 0.05)",
                          padding: "1rem",
                          borderRadius: "10px",
                        }}
                      >
                        <div
                          style={{
                            fontSize: "0.75rem",
                            color: "#9ca3af",
                            marginBottom: "0.5rem",
                          }}
                        >
                          Flow
                        </div>
                        <div style={{ fontSize: "1.75rem", fontWeight: 700 }}>
                          {lineData.flow_mva.toFixed(1)}{" "}
                          <span style={{ fontSize: "1rem", color: "#9ca3af" }}>
                            MVA
                          </span>
                        </div>
                      </div>
                      <div
                        style={{
                          background: "rgba(255, 255, 255, 0.05)",
                          padding: "1rem",
                          borderRadius: "10px",
                        }}
                      >
                        <div
                          style={{
                            fontSize: "0.75rem",
                            color: "#9ca3af",
                            marginBottom: "0.5rem",
                          }}
                        >
                          Margin
                        </div>
                        <div
                          style={{
                            fontSize: "1.75rem",
                            fontWeight: 700,
                            color:
                              lineData.margin_mva < 0 ? "#ef4444" : "#10b981",
                          }}
                        >
                          {lineData.margin_mva >= 0 ? "+" : ""}
                          {lineData.margin_mva.toFixed(1)}{" "}
                          <span style={{ fontSize: "1rem", color: "#9ca3af" }}>
                            MVA
                          </span>
                        </div>
                      </div>
                    </div>

                    {/* Additional Details */}
                    <div
                      style={{
                        background: "rgba(255, 255, 255, 0.05)",
                        padding: "1.25rem",
                        borderRadius: "12px",
                      }}
                    >
                      <h3
                        style={{
                          fontSize: "1rem",
                          marginBottom: "1rem",
                          fontWeight: 600,
                        }}
                      >
                        Line Details
                      </h3>
                      <div
                        style={{
                          display: "flex",
                          flexDirection: "column",
                          gap: "0.75rem",
                        }}
                      >
                        <div
                          style={{
                            display: "flex",
                            justifyContent: "space-between",
                          }}
                        >
                          <span style={{ color: "#9ca3af" }}>Conductor:</span>
                          <span style={{ fontWeight: 500 }}>
                            {lineData.conductor || "N/A"}
                          </span>
                        </div>
                        <div
                          style={{
                            display: "flex",
                            justifyContent: "space-between",
                          }}
                        >
                          <span style={{ color: "#9ca3af" }}>
                            Max Temperature:
                          </span>
                          <span style={{ fontWeight: 500 }}>
                            {lineData.max_temp?.toFixed(1) || "N/A"}°C
                          </span>
                        </div>
                        <div
                          style={{
                            display: "flex",
                            justifyContent: "space-between",
                          }}
                        >
                          <span style={{ color: "#9ca3af" }}>Length:</span>
                          <span style={{ fontWeight: 500 }}>
                            {lineData.length?.toFixed(2) || "N/A"} km
                          </span>
                        </div>
                      </div>
                    </div>
                  </div>
                </>
              );
            })()}
          </div>
        </div>
      )}
    </div>
  );
}

export default App;<|MERGE_RESOLUTION|>--- conflicted
+++ resolved
@@ -1,7 +1,6 @@
 import { useState, useEffect } from "react";
 import "./App.css";
 import {
-  Activity,
   Loader2,
   Map,
   Table,
@@ -16,7 +15,7 @@
   type RatingResponse,
   type OutageSimulationResult,
 } from "./services/api";
-import WeatherControls from "./components/WeatherControls-simple";
+// import WeatherControls from "./components/WeatherControls-simple";
 import AlertDashboard from "./components/AlertDashboard-simple";
 import Chatbot from "./components/Chatbot";
 import NetworkMap from "./components/NetworkMap";
@@ -38,13 +37,7 @@
   const [activeTab, setActiveTab] = useState<ViewTab>("map");
   const [filter, setFilter] = useState<FilterType>("all");
   const [selectedLine, setSelectedLine] = useState<string | null>(null);
-<<<<<<< HEAD
-  const [analysisSubTab, setAnalysisSubTab] = useState<"weather" | "outage">(
-    "weather"
-  );
-=======
   const [analysisSubTab, setAnalysisSubTab] = useState<'weather' | 'outage' | 'loading'>('weather');
->>>>>>> 18331c01
   const [weather, setWeather] = useState<WeatherParams>({
     ambient_temp: 25,
     wind_speed: 2.0,
@@ -751,10 +744,10 @@
                           }}
                         >
                           <span style={{ color: "#9ca3af" }}>
-                            Max Temperature:
+                            MOT:
                           </span>
                           <span style={{ fontWeight: 500 }}>
-                            {lineData.max_temp?.toFixed(1) || "N/A"}°C
+                            {lineData.MOT?.toFixed(1) || "N/A"}°C
                           </span>
                         </div>
                         <div
@@ -763,9 +756,9 @@
                             justifyContent: "space-between",
                           }}
                         >
-                          <span style={{ color: "#9ca3af" }}>Length:</span>
+                          <span style={{ color: "#9ca3af" }}>Voltage:</span>
                           <span style={{ fontWeight: 500 }}>
-                            {lineData.length?.toFixed(2) || "N/A"} km
+                            {lineData.voltage_kv?.toFixed(2) || "N/A"} kV
                           </span>
                         </div>
                       </div>
